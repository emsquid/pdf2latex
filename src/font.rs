--- conflicted
+++ resolved
@@ -42,17 +42,10 @@
             Code::Cmr,
             Code::Lmr,
             Code::Put,
-<<<<<<< HEAD
             Code::Qag,
             Code::Qcr,
             Code::Qcs,
             Code::Qpl,
-=======
-            // Code::Qag,
-            // Code::Qcr,
-            // Code::Qcs,
-            // Code::Qpl,
->>>>>>> 73613a6b
         ]
     }
 
@@ -197,6 +190,10 @@
         ]
     }
 
+    pub fn is_math(&self) -> bool {
+        Self::math().iter().any(|style| style.contains(self))
+    }
+
     pub fn apply(&self, base: String) -> String {
         if self == &Self::Normal {
             base
