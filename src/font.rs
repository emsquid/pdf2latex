--- conflicted
+++ resolved
@@ -55,13 +55,7 @@
     "Omega",
 ];
 
-<<<<<<< HEAD
 #[derive(Debug, Clone, Copy, PartialEq, Eq, Hash, Serialize, Deserialize, ValueEnum)]
-=======
-const BLACKLIST: &[char] = &['·'];
-
-#[derive(Debug, Clone, Copy, PartialEq, Eq, Hash)]
->>>>>>> 8808cd0b
 pub enum Code {
     Cmr,
     Lmr,
