--- conflicted
+++ resolved
@@ -1,15 +1,7 @@
 use crate::font::{Code, FontBase, Size, Style};
-<<<<<<< HEAD
 use crate::result::Result;
 use crate::utils::{find_parts, flood_fill, Rect};
 use image::{DynamicImage, GenericImageView, Pixel, Rgb, RgbImage};
-=======
-use crate::result::{Error, Result, self};
-use crate::utils::{find_parts, flood_fill, Rect};
-use image::{DynamicImage, GenericImageView, Pixel, Rgb, RgbImage};
-use serde::{Deserialize, Serialize};
-use std::arch::x86_64::_XCR_XFEATURE_ENABLED_MASK;
->>>>>>> 73613a6b
 use std::collections::HashMap;
 use std::process::Command;
 
@@ -189,8 +181,7 @@
         Ok(Self::find_glyph(&image))
     }
 
-<<<<<<< HEAD
-    fn latex(
+    pub fn latex(
         base: &str,
         size: Size,
         styles: Vec<Style>,
@@ -198,28 +189,30 @@
         math: bool,
     ) -> String {
         let mut result = modifiers
-=======
-    pub fn latex(base: &str, size: Size, style: Style, modifiers: Vec<String>, math: bool) -> String {
-        let mut base = modifiers
->>>>>>> 73613a6b
             .iter()
             .fold(base.to_string(), |acc, modif| format!("\\{modif}{{{acc}}}"));
         result = if math { format!("${base}$") } else { result };
         result = styles.iter().fold(result, |acc, style| style.apply(acc));
         size.apply(result)
     }
-    pub fn get_latex(&self, current_size: &mut Size, current_styles: &mut Vec<Style>, math: &mut bool, init: &mut bool) -> String {
+    pub fn get_latex(
+        &self,
+        current_size: &mut Size,
+        current_styles: &mut Vec<Style>,
+        math: &mut bool,
+        init: &mut bool,
+    ) -> String {
         let mut text = "".to_string();
 
         if !self.math && *math {
             *math = self.math;
             text.push('$');
         }
-        if current_size != &self.size || *init
-        {
+
+        if current_size != &self.size || *init {
             if !*init {
                 for style in current_styles.iter().rev() {
-                    if Style::math().contains(style) {
+                    if style.is_math() {
                         text.push_str("}$");
                     } else {
                         text.push_str("}");
@@ -231,42 +224,41 @@
             *current_size = self.size;
             text.push_str(format!("\\{}{{", self.size).as_str());
         }
-        
+
         let mut i = 0;
         while i < current_styles.len() {
-            // if !self.style.contains(&current_styles[i]) {
-            if self.style != current_styles[i] {
-                if Style::math().contains(&current_styles[i]) {
+            if !self.styles.contains(&current_styles[i]) {
+                if current_styles[i].is_math() {
                     text.push_str("}$");
                 } else {
                     text.push_str("}");
                 }
 
                 current_styles.remove(i);
-            }
-            else {
+            } else {
                 i += 1;
             }
         }
-        let style = self.style;
-        // for style in self.style {
+
+        for style in &self.styles {
             if !current_styles.contains(&style) {
-                current_styles.push(style);
-
-                if Style::math().contains(&style) {
+                current_styles.push(*style);
+
+                if current_styles[i].is_math() {
                     text.push_str(format!("$\\{}{{", style).as_str());
                 } else {
                     text.push_str(format!("\\{}{{", style).as_str());
                 }
             }
-        // }
+        }
+
         if self.math && !*math {
             *math = self.math;
             text.push('$');
         }
-        let base = self.modifiers
-            .iter()
-            .fold(self.base.clone(), |acc, modif| format!("\\{modif}{{{acc}}}"));
+        let base = self.modifiers.iter().fold(self.base.clone(), |acc, modif| {
+            format!("\\{modif}{{{acc}}}")
+        });
 
         text.push_str(&base);
 
