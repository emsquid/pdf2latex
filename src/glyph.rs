--- conflicted
+++ resolved
@@ -22,11 +22,14 @@
             f32::from(self.image()[(x + y * self.rect().width) as usize]) / 255.
         }
     }
+
     fn get_pixel_signed(&self, x: i32, y: i32) -> f32 {
         if x < 0 || y < 0 || x >= self.rect().width as i32 || y >= self.rect().height as i32 {
             1.
         } else {
-            f32::from(self.image()[(x.unsigned_abs() + y.unsigned_abs() * self.rect().width) as usize]) / 255.
+            f32::from(
+                self.image()[(x.unsigned_abs() + y.unsigned_abs() * self.rect().width) as usize],
+            ) / 255.
         }
     }
 
@@ -39,31 +42,32 @@
         }
 
         for x in 0..self.rect().width {
-        for y in 0..self.rect().height {
-            for (&(dx, dy), value) in &mut dist {
-                if *value < limit {
-                    let v_g = self.get_pixel(x, y);
-                    if v_g != 1. {
-                        let v_o =
-                            other.get_pixel_signed(x as i32 + dx, y as i32 + dy);
-                        *value += (v_g - v_o).powf(2.);
+            for y in 0..self.rect().height {
+                for (&(dx, dy), value) in &mut dist {
+                    if *value < limit {
+                        let v_g = self.get_pixel(x, y);
+                        if v_g != 1. {
+                            let v_o = other.get_pixel_signed(x as i32 + dx, y as i32 + dy);
+                            *value += (v_g - v_o).powf(2.);
+                        }
                     }
                 }
             }
-        }}
+        }
         for x in 0..other.rect().width {
-        for y in 0..other.rect().height {
-            for (&(dx, dy), value) in &mut dist {
-                if *value < limit {
-                    let v_g = self.get_pixel_signed(x as i32 - dx, y as i32 - dy);
-                    if v_g == 1. {
-                        let v_o =
-                            other.get_pixel(x.wrapping_add_signed(dx), y.wrapping_add_signed(dy));
-                        *value += (v_g - v_o).powf(2.);
+            for y in 0..other.rect().height {
+                for (&(dx, dy), value) in &mut dist {
+                    if *value < limit {
+                        let v_g = self.get_pixel_signed(x as i32 - dx, y as i32 - dy);
+                        if v_g == 1. {
+                            let v_o = other
+                                .get_pixel(x.wrapping_add_signed(dx), y.wrapping_add_signed(dy));
+                            *value += (v_g - v_o).powf(2.);
+                        }
                     }
                 }
             }
-        }}
+        }
 
         *dist.values().min_by(|a, b| a.total_cmp(b)).unwrap()
     }
@@ -92,7 +96,6 @@
     pub math: bool,
 
     pub rect: Rect,
-    pub baseline_offset: i32,
     pub image: Vec<u8>,
     pub offset: i32,
 }
@@ -108,7 +111,6 @@
 }
 
 impl KnownGlyph {
-<<<<<<< HEAD
     pub fn from(
         base: &str,
         code: Code,
@@ -169,45 +171,6 @@
                 Ok(Self::find_glyph(&image))
             }
             _ => Err(Error::Custom("Render error: couldn't compile latex")),
-=======
-    pub fn try_from(
-        font: &FontVec,
-        data: (GlyphId, char, Code, Size, &Vec<Style>),
-        args: &Args,
-    ) -> Option<KnownGlyph> {
-        let (id, chr, code, size, styles) = data;
-        let scale = font
-            .pt_to_px_scale(size.as_pt(args.pt) * 512. / 96.)
-            .unwrap();
-        let glyph = id.with_scale(scale);
-
-        if let Some(outlined) = font.outline_glyph(glyph) {
-            // if chr.is_ascii() {
-            //     println!("{}, {:?}", chr, outlined.px_bounds());
-            // }
-            let bounds = outlined.px_bounds();
-            let point = bounds.max - bounds.min;
-            let baseline_offset = bounds.min.y as i32;
-            let rect = Rect::new(0, 0, point.x as u32, point.y as u32);
-
-            let mut image = RgbImage::from_pixel(rect.width, rect.height, Rgb([255, 255, 255]));
-            outlined.draw(|x, y, v| {
-                let c = (255. - v * 255.) as u8;
-                image.put_pixel(x, y, Rgb([c, c, c]));
-            });
-
-            Some(KnownGlyph {
-                chr,
-                code,
-                size,
-                styles: styles.clone(),
-                rect,
-                baseline_offset,
-                image: DynamicImage::ImageRgb8(image).to_luma8().into_raw(),
-            })
-        } else {
-            None
->>>>>>> 8808cd0b
         }
     }
 
@@ -295,16 +258,27 @@
         let height = (self.rect.y + self.rect.height - y).max(other.rect.y + other.rect.height - y);
 
         let mut glyph_image = RgbImage::from_pixel(width, height, Rgb([255, 255, 255]));
-        for _x in 0..self.rect.width {
-        for _y in 0..self.rect.height {
-            let v = self.image[(_x + _y * self.rect.width) as usize];
-            glyph_image.put_pixel(_x + (self.rect.x - x), _y + (self.rect.y - y), Rgb([v, v, v]));
-        }}
+        for dx in 0..self.rect.width {
+            for dy in 0..self.rect.height {
+                let v = self.image[(dx + dy * self.rect.width) as usize];
+                glyph_image.put_pixel(
+                    dx + (self.rect.x - x),
+                    dy + (self.rect.y - y),
+                    Rgb([v, v, v]),
+                );
+            }
+        }
+
         for _x in 0..other.rect.width {
-        for _y in 0..other.rect.height {
-            let v = other.image[(_x + _y * other.rect.width) as usize];
-            glyph_image.put_pixel(_x + (other.rect.x - x), _y + (other.rect.y - y), Rgb([v, v, v]));
-        }}
+            for _y in 0..other.rect.height {
+                let v = other.image[(_x + _y * other.rect.width) as usize];
+                glyph_image.put_pixel(
+                    _x + (other.rect.x - x),
+                    _y + (other.rect.y - y),
+                    Rgb([v, v, v]),
+                );
+            }
+        }
 
         UnknownGlyph {
             rect: Rect::new(x, y, width, height),
@@ -347,15 +321,12 @@
                                 continue;
                             }
 
-<<<<<<< HEAD
-                            let dist = self.distance(glyph, closest / (1. - ASCII_BONUS))
-                                * bonus(&glyph.base);
-
-=======
-                            let offset = glyph.baseline_offset - ((self.rect.y) as i32 - baseline as i32);
-                            let dist = self.distance(glyph, is_aligned.then_some(offset).unwrap_or(0), closest / (1. - ASCII_BONUS))
-                                * bonus(glyph.chr);
->>>>>>> 8808cd0b
+                            let offset = glyph.offset - ((self.rect.y) as i32 - baseline as i32);
+                            let dist = self.distance(
+                                glyph,
+                                is_aligned.then_some(offset).unwrap_or(0),
+                                closest / (1. - ASCII_BONUS),
+                            ) * bonus(&glyph.base);
                             if dist < closest {
                                 closest = dist;
                                 self.dist = Some(dist);
@@ -371,4 +342,4 @@
             }
         }
     }
-}+}
