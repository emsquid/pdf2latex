use crate::font::{Code, FontBase, Size, Style};
use crate::result::Result;
use crate::utils::{flood_fill, Rect};
use ab_glyph::{Font, FontVec, GlyphId};
use image::{DynamicImage, GenericImageView, Pixel, Rgb, RgbImage};

pub const CHAR_THRESHOLD: u8 = 175;
const ASCII_BONUS: f32 = 0.4;

#[derive(Clone)]
pub struct Known {
    pub chr: char,
    pub code: Code,
    pub size: Size,
    pub styles: Vec<Style>,

    pub rect: Rect,
    pub image: Vec<u8>,
}

impl Known {
    pub fn try_from(
        font: &FontVec,
        id: GlyphId,
        chr: char,
        code: Code,
        size: Size,
        styles: &[Style],
    ) -> Option<Known> {
        // TODO: improve scale
        let scale = font.pt_to_px_scale(size.as_pt() * 400.0 / 96.0).unwrap();
        let glyph = id.with_scale(scale);

        if let Some(outlined) = font.outline_glyph(glyph) {
            let bounds = outlined.px_bounds();
            let point = bounds.max - bounds.min;
            let rect = Rect::new(0, 0, point.x as u32, point.y as u32);

            let mut image = RgbImage::from_pixel(rect.width, rect.height, Rgb([255, 255, 255]));
            outlined.draw(|x, y, v| {
                let c = (255.0 - v * 255.0) as u8;
                image.put_pixel(x, y, Rgb([c, c, c]));
            });

            Some(Known {
                chr,
                code,
                size,
                styles: styles.to_owned(),
                rect,
                image: DynamicImage::ImageRgb8(image).to_luma8().into_raw(),
            })
        } else {
            None
        }
    }

    pub fn save(&self, path: &str) -> Result<()> {
        image::save_buffer_with_format(
            path,
            &self.image,
            self.rect.width,
            self.rect.height,
            image::ColorType::L8,
            image::ImageFormat::Png,
        )?;

        Ok(())
    }
}

#[derive(Clone)]
pub struct Unknown {
    pub rect: Rect,
    pub image: Vec<u8>,

    pub guess: Option<Known>,
}

impl Unknown {
    fn find_rect(start: (u32, u32), bounds: Rect, image: &DynamicImage) -> Rect {
        let base_pixels = flood_fill(vec![start], &bounds.crop(image).to_luma8(), CHAR_THRESHOLD);

        let x = base_pixels.iter().map(|(x, _)| *x).min().unwrap();
        let width = base_pixels.iter().map(|(px, _)| px - x + 1).max().unwrap();

        Rect::new(bounds.x + x - 5, bounds.y, width + 10, bounds.height)
    }

    fn find_pixels(base: Rect, image: &DynamicImage) -> Vec<(u32, u32)> {
        let gray = base.crop(image).to_luma8();

        let mut borders = Vec::new();
        for x in [0, base.width - 1] {
            for y in 0..base.height {
                if gray[(x, y)].0[0] < 255 {
                    borders.push((x, y));
                }
            }
        }

        let unwanted_pixels = flood_fill(borders, &gray, CHAR_THRESHOLD);

        let mut pixels = Vec::new();
        for x in 0..base.width {
            for y in 0..base.height {
                if gray[(x, y)].0[0] < 255 && !unwanted_pixels.contains(&(x, y)) {
                    pixels.push((base.x + x, base.y + y));
                }
            }
        }

        pixels
    }

    pub fn from(start: (u32, u32), bounds: Rect, image: &DynamicImage) -> Unknown {
        let base = Unknown::find_rect(start, bounds, image);
        let pixels = Unknown::find_pixels(base, image);

        let x = pixels.iter().map(|(x, _)| *x).min().unwrap();
        let y = pixels.iter().map(|(_, y)| *y).min().unwrap();
        let width = pixels.iter().map(|(px, _)| px - x + 1).max().unwrap();
        let height = pixels.iter().map(|(_, py)| py - y + 1).max().unwrap();

        let mut glyph_image = RgbImage::from_pixel(width, height, Rgb([255, 255, 255]));
        for (px, py) in &pixels {
            let color = image.get_pixel(*px, *py).to_rgb();
            glyph_image.put_pixel(px - x, py - y, color);
        }

        Unknown {
            rect: Rect::new(x, y, width, height),
            image: DynamicImage::ImageRgb8(glyph_image).to_luma8().into_raw(),
            guess: None,
        }
    }

    fn distance(&self, other: &Known) -> f32 {
        let width = u32::max(self.rect.width, other.rect.width);
        let height = u32::max(self.rect.height, other.rect.height);

        let mut dist = 0.;
        for x in 0..width {
            for y in 0..height {
                if x < self.rect.width
                    && y < self.rect.height
                    && x < other.rect.width
                    && y < other.rect.height
                {
                    let v_g = f32::from(self.image[(x + y * self.rect.width) as usize]) / 255.;
                    let v_o = f32::from(other.image[(x + y * other.rect.width) as usize]) / 255.;
                    dist += (v_g - v_o).powf(2.);
                } else if x < self.rect.width && y < self.rect.height {
                    let v_g = f32::from(self.image[(x + y * self.rect.width) as usize]) / 255.;
                    dist += (1. - v_g).powf(2.);
                } else if x < other.rect.width && y < other.rect.height {
                    let v_o = f32::from(other.image[(x + y * other.rect.width) as usize]) / 255.;
                    dist += (1. - v_o).powf(2.);
                }
            }
        }

        dist
    }

<<<<<<< HEAD
    pub fn guess(&mut self, fontbase: &FontBase, hint: Option<(Code, Size)>) {
        let (mut code, mut size) = (None, None);
        let mut closest = u32::MAX;

        if let (Some((h_code, h_size)), Some(known)) = (hint, &self.guess) {
            (code, size) = (Some(h_code), Some(h_size));
            closest = self.distance(&known) * 105 / 100;
=======
    pub fn guess(&mut self, fontbase: &FontBase, hint: Option<(Code, Size, Known)>, word_length: usize) {
        let (mut code, mut size) = (None, None);
        let mut closest = f32::MAX;
        
        if let Some((h_code, h_size, h_known)) = hint {
            (code, size) = (Some(h_code), Some(h_size));
            closest = self.distance(&h_known) * 1.05;
            if h_known.chr.is_ascii() && word_length > 1 { closest *= 1. - ASCII_BONUS; }
>>>>>>> 40b20efe
        }

        for (key, family) in &fontbase.glyphs {
            if code.is_some() && key != &code.unwrap() {
                continue;
            }
            for dw in -2..=2 {
                for dh in -2..=2 {
                    let width = self.rect.width.saturating_add_signed(dw);
                    let height = self.rect.height.saturating_add_signed(dh);
                    if let Some(glyphs) = family.get(&(width, height)) {
                        for glyph in glyphs {
                            if size.is_some() && glyph.size != size.unwrap() {
                                continue;
                            }
<<<<<<< HEAD
                            let dist = self.distance(glyph);
                            if glyph.chr.is_ascii() && dist <= closest {
=======
                            
                            let mut dist = self.distance(glyph);
                            if glyph.chr.is_ascii() && word_length > 1 { dist *= 1. - ASCII_BONUS; }
                            if dist < closest {
>>>>>>> 40b20efe
                                closest = dist;
                                self.guess = Some(glyph.clone());
                            }
                        }
                    }
                }
            }
        }
    }

    pub fn save(&self, path: &str) -> Result<()> {
        image::save_buffer_with_format(
            path,
            &self.image,
            self.rect.width,
            self.rect.height,
            image::ColorType::L8,
            image::ImageFormat::Png,
        )?;

        Ok(())
    }
}<|MERGE_RESOLUTION|>--- conflicted
+++ resolved
@@ -3,12 +3,13 @@
 use crate::utils::{flood_fill, Rect};
 use ab_glyph::{Font, FontVec, GlyphId};
 use image::{DynamicImage, GenericImageView, Pixel, Rgb, RgbImage};
+use std::ops::MulAssign;
 
 pub const CHAR_THRESHOLD: u8 = 175;
 const ASCII_BONUS: f32 = 0.4;
 
 #[derive(Clone)]
-pub struct Known {
+pub struct KnownGlyph {
     pub chr: char,
     pub code: Code,
     pub size: Size,
@@ -18,7 +19,7 @@
     pub image: Vec<u8>,
 }
 
-impl Known {
+impl KnownGlyph {
     pub fn try_from(
         font: &FontVec,
         id: GlyphId,
@@ -26,9 +27,9 @@
         code: Code,
         size: Size,
         styles: &[Style],
-    ) -> Option<Known> {
+    ) -> Option<KnownGlyph> {
         // TODO: improve scale
-        let scale = font.pt_to_px_scale(size.as_pt() * 400.0 / 96.0).unwrap();
+        let scale = font.pt_to_px_scale(size.as_pt() * 400. / 96.).unwrap();
         let glyph = id.with_scale(scale);
 
         if let Some(outlined) = font.outline_glyph(glyph) {
@@ -38,11 +39,11 @@
 
             let mut image = RgbImage::from_pixel(rect.width, rect.height, Rgb([255, 255, 255]));
             outlined.draw(|x, y, v| {
-                let c = (255.0 - v * 255.0) as u8;
+                let c = (255. - v * 255.) as u8;
                 image.put_pixel(x, y, Rgb([c, c, c]));
             });
 
-            Some(Known {
+            Some(KnownGlyph {
                 chr,
                 code,
                 size,
@@ -70,14 +71,14 @@
 }
 
 #[derive(Clone)]
-pub struct Unknown {
+pub struct UnknownGlyph {
     pub rect: Rect,
     pub image: Vec<u8>,
 
-    pub guess: Option<Known>,
+    pub guess: Option<KnownGlyph>,
 }
 
-impl Unknown {
+impl UnknownGlyph {
     fn find_rect(start: (u32, u32), bounds: Rect, image: &DynamicImage) -> Rect {
         let base_pixels = flood_fill(vec![start], &bounds.crop(image).to_luma8(), CHAR_THRESHOLD);
 
@@ -113,9 +114,9 @@
         pixels
     }
 
-    pub fn from(start: (u32, u32), bounds: Rect, image: &DynamicImage) -> Unknown {
-        let base = Unknown::find_rect(start, bounds, image);
-        let pixels = Unknown::find_pixels(base, image);
+    pub fn from(start: (u32, u32), bounds: Rect, image: &DynamicImage) -> UnknownGlyph {
+        let base = UnknownGlyph::find_rect(start, bounds, image);
+        let pixels = UnknownGlyph::find_pixels(base, image);
 
         let x = pixels.iter().map(|(x, _)| *x).min().unwrap();
         let y = pixels.iter().map(|(_, y)| *y).min().unwrap();
@@ -128,14 +129,14 @@
             glyph_image.put_pixel(px - x, py - y, color);
         }
 
-        Unknown {
+        UnknownGlyph {
             rect: Rect::new(x, y, width, height),
             image: DynamicImage::ImageRgb8(glyph_image).to_luma8().into_raw(),
             guess: None,
         }
     }
 
-    fn distance(&self, other: &Known) -> f32 {
+    fn distance(&self, other: &KnownGlyph) -> f32 {
         let width = u32::max(self.rect.width, other.rect.width);
         let height = u32::max(self.rect.height, other.rect.height);
 
@@ -163,30 +164,27 @@
         dist
     }
 
-<<<<<<< HEAD
-    pub fn guess(&mut self, fontbase: &FontBase, hint: Option<(Code, Size)>) {
+    pub fn guess(&mut self, fontbase: &FontBase, word_length: usize, hint: Option<(Code, Size)>) {
+        // check if distance deserves a bonus
+        let bonus = |dist: &mut f32, chr: char| {
+            if chr.is_ascii() && word_length > 1 {
+                dist.mul_assign(1. - ASCII_BONUS);
+            }
+        };
+
         let (mut code, mut size) = (None, None);
-        let mut closest = u32::MAX;
-
+        let mut closest = f32::MAX;
         if let (Some((h_code, h_size)), Some(known)) = (hint, &self.guess) {
             (code, size) = (Some(h_code), Some(h_size));
-            closest = self.distance(&known) * 105 / 100;
-=======
-    pub fn guess(&mut self, fontbase: &FontBase, hint: Option<(Code, Size, Known)>, word_length: usize) {
-        let (mut code, mut size) = (None, None);
-        let mut closest = f32::MAX;
-        
-        if let Some((h_code, h_size, h_known)) = hint {
-            (code, size) = (Some(h_code), Some(h_size));
-            closest = self.distance(&h_known) * 1.05;
-            if h_known.chr.is_ascii() && word_length > 1 { closest *= 1. - ASCII_BONUS; }
->>>>>>> 40b20efe
+            closest = self.distance(known) * 1.05;
+            bonus(&mut closest, known.chr);
         }
 
         for (key, family) in &fontbase.glyphs {
             if code.is_some() && key != &code.unwrap() {
                 continue;
             }
+
             for dw in -2..=2 {
                 for dh in -2..=2 {
                     let width = self.rect.width.saturating_add_signed(dw);
@@ -196,15 +194,10 @@
                             if size.is_some() && glyph.size != size.unwrap() {
                                 continue;
                             }
-<<<<<<< HEAD
-                            let dist = self.distance(glyph);
-                            if glyph.chr.is_ascii() && dist <= closest {
-=======
-                            
+
                             let mut dist = self.distance(glyph);
-                            if glyph.chr.is_ascii() && word_length > 1 { dist *= 1. - ASCII_BONUS; }
+                            bonus(&mut dist, glyph.chr);
                             if dist < closest {
->>>>>>> 40b20efe
                                 closest = dist;
                                 self.guess = Some(glyph.clone());
                             }
