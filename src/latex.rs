use crate::{pdf::Pdf, result::Result, font::Size};
use std::{fs::File, io::Write};
use crate::utils::round;

pub struct Latex {
    pub pdf: Pdf,
}

impl Latex {
    pub fn from(pdf: Pdf) -> Latex {
        Latex { pdf }
    }

    pub fn save(&self, path: &str) -> Result<()> {
        let mut file = File::create(path)?;
        let margin = self
            .pdf
            .pages
            .iter()
            .map(|p| {
                p.lines
                    .iter()
                    .map(|l| l.words[0].rect.x)
                    .min()
                    .unwrap_or(300)
            })
            .min()
            .unwrap_or(300);

        let mut content = String::from(
            "\\documentclass{article}".to_owned()
                + "\n\\author{pdf2latex}"
                + "\n\\date{}"
                + "\n\\usepackage{geometry}"
                + "\n\\geometry{margin="
                + &(round(margin as f32 /512.,2)).to_string()
                + "in, top="
                // + &(self.pdf.pages[0].lines[0].rect.y).to_string()
                + "0.7in}"
                + "\n\\usepackage{amsmath}"
                + "\n\\begin{document}",
        );
<<<<<<< HEAD
        for page in &self.pdf.pages {
            let mut init = true;
            let mut current_size = Size::Normalsize;
            let mut current_styles = Vec::new();
            for line in &page.lines {
                content.push_str("\n    ");

                content.push_str(&line.get_latex(&mut current_size, &mut current_styles, &mut init));
            }
        }
=======
        content.push_str(&self.pdf.get_content());
>>>>>>> 9a8a3d22
        content.push_str("\n\\end{document}");

        println!("{content}");

        file.write_all(content.as_bytes())?;

        Ok(())
    }
}<|MERGE_RESOLUTION|>--- conflicted
+++ resolved
@@ -40,7 +40,6 @@
                 + "\n\\usepackage{amsmath}"
                 + "\n\\begin{document}",
         );
-<<<<<<< HEAD
         for page in &self.pdf.pages {
             let mut init = true;
             let mut current_size = Size::Normalsize;
@@ -51,9 +50,6 @@
                 content.push_str(&line.get_latex(&mut current_size, &mut current_styles, &mut init));
             }
         }
-=======
-        content.push_str(&self.pdf.get_content());
->>>>>>> 9a8a3d22
         content.push_str("\n\\end{document}");
 
         println!("{content}");
