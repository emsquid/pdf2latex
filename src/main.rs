use clap::Parser;

mod args;
mod dictionary;
mod font;
mod glyph;
mod latex;
mod pdf;
mod result;
mod text;
mod utils;

fn process(args: &args::Args) -> result::Result<()> {
    let mut pdf = pdf::Pdf::load(&args.input)?;

    pdf.guess(args)?;
    println!("{}", pdf.pages[0].lines[0].words[2].glyphs[1].guess.as_ref().unwrap().code.to_string());
    match &args.output {
        Some(output) => pdf.save_content(output)?,
        None => println!("\n{}", pdf.debug_content()?),
    }
    pdf.pages[0].debug_dist_avg();
    pdf.pages[0].debug_image().save("./test/debug.png")?;

<<<<<<< HEAD
    // let l = latex::Latex::from(pdf);
    // l.save("./test/test.tex")?;
=======
    let latex = latex::Latex::from(pdf);
    latex.save("test/test.tex")?;
>>>>>>> 2adbf56f

    Ok(())
}

fn main() {
    if let Err(err) = process(&args::Args::parse()) {
        eprintln!("{err}");
    }
}<|MERGE_RESOLUTION|>--- conflicted
+++ resolved
@@ -22,13 +22,8 @@
     pdf.pages[0].debug_dist_avg();
     pdf.pages[0].debug_image().save("./test/debug.png")?;
 
-<<<<<<< HEAD
-    // let l = latex::Latex::from(pdf);
-    // l.save("./test/test.tex")?;
-=======
-    let latex = latex::Latex::from(pdf);
-    latex.save("test/test.tex")?;
->>>>>>> 2adbf56f
+    // let latex = latex::Latex::from(pdf);
+    // latex.save("test/test.tex")?;
 
     Ok(())
 }
