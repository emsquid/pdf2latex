--- conflicted
+++ resolved
@@ -5,12 +5,7 @@
     args::Args,
     font::FontBase,
     glyph::Glyph,
-<<<<<<< HEAD
-    utils::{find_parts, log, pdf_to_images, Rect},
-=======
-    result::Result,
     utils::{find_parts, log, most_frequent, pdf_to_images, Rect},
->>>>>>> 6374b964
 };
 use std::{io::Write, path::Path, time};
 
@@ -97,15 +92,13 @@
 
     /// Get the LaTeX for a Page
     pub fn get_latex(&self) -> String {
-        let right_margin_average = most_frequent(
-            &self
-                .lines
-                .iter()
-                .flat_map(|line| line.get_right_margin())
-                .collect::<Vec<u32>>(),
-        )
-        .1
-        .unwrap_or(0);
+        let right_margins = self
+            .lines
+            .iter()
+            .flat_map(|line| line.get_right_margin())
+            .collect::<Vec<u32>>();
+        let right_margin_mode = most_frequent(&right_margins, 0).0;
+
         self.lines
             .iter()
             .enumerate()
@@ -114,7 +107,7 @@
                 let next = self.lines.get(i + 1).and_then(Line::get_first_guess);
                 let newline = if line
                     .get_right_margin()
-                    .is_some_and(|v| v < right_margin_average - 10)
+                    .is_some_and(|margin| margin < right_margin_mode - 10)
                 {
                     "\n"
                 } else {
