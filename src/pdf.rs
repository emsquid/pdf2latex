--- conflicted
+++ resolved
@@ -89,24 +89,14 @@
         })
     }
 
-<<<<<<< HEAD
-    pub fn get_content(&self, dictionary: &Dictionary) -> String {
+    pub fn get_content(&self) -> String {
         self.lines
             .iter()
-            .map(|line| line.get_content(dictionary))
+            .map(|line| line.get_content())
             .collect::<Vec<String>>()
             .join("\n")
-=======
-    pub fn get_content(&self) -> String {
-        let mut content = String::new();
-        for line in &self.lines {
-            content.push_str(&line.get_content());
-            content.push('\n');
-        }
-
-        content
->>>>>>> f783ca91
-    }
+    }
+
     pub fn debug_content(&self) -> String {
         self.lines
             .iter()
@@ -186,23 +176,14 @@
 
     pub fn get_content(&self) -> Result<String> {
         let dictionary = Dictionary::new()?;
-
-<<<<<<< HEAD
-        Ok(self
+        let content = self
             .pages
             .iter()
-            .map(|page| page.get_content(&dictionary))
-            .collect::<Vec<String>>()
-            .join("\n"))
-=======
-        let mut content = String::new();
-        for page in &self.pages {
-            content.push_str(&page.get_content());
-            content.push('\n');
-        }
+            .map(|page| page.get_content())
+            .collect::<Vec<String>>()
+            .join("\n");
 
         Ok(dictionary.correct_guess(&content))
->>>>>>> f783ca91
     }
 
     pub fn debug_content(&self) -> Result<String> {
