--- conflicted
+++ resolved
@@ -1,5 +1,5 @@
 use crate::font::{Code, FontBase, Size, Style};
-use crate::glyph;
+use crate::glyph::{UnknownGlyph, CHAR_THRESHOLD};
 use crate::utils::{average, find_parts, Rect};
 use image::DynamicImage;
 
@@ -7,19 +7,19 @@
 
 pub struct Word {
     pub rect: Rect,
-    pub glyphs: Vec<glyph::Unknown>,
+    pub glyphs: Vec<UnknownGlyph>,
 }
 
 impl Word {
-    fn find_glyphs(bounds: Rect, image: &DynamicImage) -> Vec<glyph::Unknown> {
+    fn find_glyphs(bounds: Rect, image: &DynamicImage) -> Vec<UnknownGlyph> {
         let gray = bounds.crop(image).to_luma8();
 
         let mut glyphs = Vec::new();
         let mut x = 0;
         'outer: while x < gray.width() {
             for y in 0..gray.height() {
-                if gray[(x, y)].0[0] <= glyph::CHAR_THRESHOLD {
-                    let glyph = glyph::Unknown::from((x, y), bounds, image);
+                if gray[(x, y)].0[0] <= CHAR_THRESHOLD {
+                    let glyph = UnknownGlyph::from((x, y), bounds, image);
                     x = glyph.rect.x - bounds.x + glyph.rect.width;
                     glyphs.push(glyph);
                     continue 'outer;
@@ -40,48 +40,59 @@
 
     pub fn guess(&mut self, fontbase: &FontBase) {
         let length = self.glyphs.len();
+
         for glyph in &mut self.glyphs {
-            glyph.guess(fontbase, None, length);
+            glyph.guess(fontbase, length, None);
         }
 
+        let hint = Option::zip(self.get_code(), self.get_size());
+        for glyph in &mut self.glyphs {
+            glyph.guess(fontbase, length, hint);
+        }
+    }
+
+    pub fn get_code(&self) -> Option<Code> {
         let codes = self
             .glyphs
             .iter()
-            .map(|glyph| glyph.guess.clone().unwrap().code)
-            .collect::<Vec<Code>>();
+            .map(|glyph| glyph.guess.clone().map(|guess| guess.code))
+            .collect();
+
+        average(codes)
+    }
+
+    pub fn get_size(&self) -> Option<Size> {
         let sizes = self
             .glyphs
             .iter()
-            .map(|glyph| glyph.guess.clone().unwrap().size)
-            .collect::<Vec<Size>>();
-        let (a_code, a_size) = (average(codes), average(sizes));
+            .map(|glyph| glyph.guess.clone().map(|guess| guess.size))
+            .collect();
 
-        for glyph in &mut self.glyphs {
-<<<<<<< HEAD
-            glyph.guess(fontbase, Some((a_code, a_size)));
-=======
-            glyph.guess(
-                fontbase,
-                Some((a_code, a_size, glyph.guess.clone().unwrap())),
-                length
-            );
->>>>>>> 40b20efe
-        }
+        average(sizes)
     }
 
     pub fn get_content(&self) -> String {
         let mut content = String::new();
         for glyph in &self.glyphs {
             if let Some(guess) = &glyph.guess {
-                if !guess.chr.is_ascii() { content.push_str("\x1b[31m"); }
-                if guess.styles.contains(&Style::Bold) { content.push_str("\x1b[1m"); }
-                if guess.styles.contains(&Style::Italic) { content.push_str("\x1b[3m"); }
-                if guess.styles.contains(&Style::Slanted) { content.push_str("\x1b[3;4m"); }
+                if !guess.chr.is_ascii() {
+                    content.push_str("\x1b[31m");
+                }
+                if guess.styles.contains(&Style::Bold) {
+                    content.push_str("\x1b[1m");
+                }
+                if guess.styles.contains(&Style::Italic) {
+                    content.push_str("\x1b[3m");
+                }
+                if guess.styles.contains(&Style::Slanted) {
+                    content.push_str("\x1b[3;4m");
+                }
                 content.push(guess.chr);
-                content.push_str("\x1b[0m");
             } else {
-                content.push(' ');
+                content.push_str("\x1b[33m");
+                content.push('\u{2584}');
             }
+            content.push_str("\x1b[0m");
         }
 
         content
